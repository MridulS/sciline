--- conflicted
+++ resolved
@@ -7,13 +7,8 @@
 
 from ._utils import key_name
 from .scheduler import DaskScheduler, NaiveScheduler, Scheduler
-<<<<<<< HEAD
 from .serialize import json_serialize_task_graph
-from .typing import Graph, Item, Json
-=======
-from .typing import Graph, Item, Key
-from .utils import keyname
->>>>>>> 8467e25b
+from .typing import Graph, Item, Json, Key
 
 T = TypeVar("T")
 
